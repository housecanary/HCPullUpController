//
//  PullUpController.swift
//  PullUpControllerDemo
//
//  Created by Mario on 03/11/2017.
//  Copyright © 2017 Mario. All rights reserved.
//

import UIKit

open class PullUpController: UIViewController {
    
    // MARK: - Open properties
    
    /**
     The closure to execute before the view controller's view move to a sticky point.
     The target sticky point, expressed in the pull up controller coordinate system, is provided in the closure parameter.
     */
    open var willMoveToStickyPoint: ((_ point: CGFloat) -> Void)?
    
    /**
     The closure to execute after the view controller's view move to a sticky point.
     The sticky point, expressed in the pull up controller coordinate system, is provided in the closure parameter.
     */
    open var didMoveToStickyPoint: ((_ point: CGFloat) -> Void)?
    
    /**
     The closure to execute when the view controller's view is dragged.
     The point, expressed in the pull up controller parent coordinate system, is provided in the closure parameter.
     */
    open var onDrag: ((_ point: CGFloat) -> Void)?
    
    /**
     The desired size of the pull up controller’s view, in screen units.
     The default value is width: UIScreen.main.bounds.width, height: 400.
     */
    open var pullUpControllerPreferredSize: CGSize {
        return CGSize(width: UIScreen.main.bounds.width, height: 400)
    }
    
    /**
     The desired size of the pull up controller’s view, in screen units when the device is in landscape mode.
     The default value is (x: 10, y: 10, width: 300, height: UIScreen.main.bounds.height - 20).
     */
    open var pullUpControllerPreferredLandscapeFrame: CGRect {
        return CGRect(x: 10, y: 10, width: 300, height: UIScreen.main.bounds.height - 20)
    }
    
    /**
     A list of y values, in screen units expressed in the pull up controller coordinate system.
     At the end of the gestures the pull up controller will scroll to the nearest point in the list.
     
     Please keep in mind that this array should contains only sticky points in the middle of the pull up controller's view;
     There is therefore no need to add the fist one (pullUpControllerPreviewOffset), and/or the last one (pullUpControllerPreferredSize.height).
     
     For a complete list of all the sticky points you can use `pullUpControllerAllStickyPoints`.
     */
    open var pullUpControllerMiddleStickyPoints: [CGFloat] {
        return []
    }
    
    /**
     A Boolean value that determines whether bouncing occurs when scrolling reaches the end of the pull up controller's view size.
     The default value is false.
     */
    open var pullUpControllerIsBouncingEnabled: Bool {
        return false
    }
    
    // MARK: - Public properties
    
    /**
     A list of y values, in screen units expressed in the pull up controller coordinate system.
     At the end of the gesture the pull up controller will scroll at the nearest point in the list.
     */
    public final var pullUpControllerAllStickyPoints: [CGFloat] {
        var sc_allStickyPoints = [initialStickyPointOffset, pullUpControllerPreferredSize.height].compactMap { $0 }
        sc_allStickyPoints.append(contentsOf: pullUpControllerMiddleStickyPoints)
        return sc_allStickyPoints.sorted()
    }
    
    private var leftConstraint: NSLayoutConstraint?
    private var topConstraint: NSLayoutConstraint?
    private var widthConstraint: NSLayoutConstraint?
    private var heightConstraint: NSLayoutConstraint?
    private var panGestureRecognizer: UIPanGestureRecognizer?
    
    private var isPortrait: Bool {
        return UIScreen.main.bounds.height > UIScreen.main.bounds.width
    }
    
    private var portraitPreviousStickyPointIndex: Int?
    
    fileprivate weak var internalScrollView: UIScrollView?
    
    private var initialInternalScrollViewContentOffset: CGPoint = .zero
    private var initialStickyPointOffset: CGFloat?
    
    // MARK: - Open methods
    
    /**
     This method will move the pull up controller's view in order to show the provided visible point.
     
     You may use on of `pullUpControllerAllStickyPoints` item to provide a valid visible point.
     - parameter visiblePoint: the y value to make visible, in screen units expressed in the pull up controller coordinate system.
     - parameter animated: Pass true to animate the move; otherwise, pass false.
     - parameter completion: The closure to execute after the animation is completed. This block has no return value and takes no parameters. You may specify nil for this parameter.
     */
    open func pullUpControllerMoveToVisiblePoint(_ visiblePoint: CGFloat, animated: Bool, completion: (() -> Void)?) {
        guard
            isPortrait
            else { return }
        topConstraint?.constant = (parent?.view.frame.height ?? 0) - visiblePoint
        
        if animated {
            UIView.animate(
                withDuration: 0.3,
                animations: { [weak self] in
                    self?.parent?.view?.layoutIfNeeded()
                },
                completion: { _ in
                    completion?()
                })
        } else {
            parent?.view?.layoutIfNeeded()
            completion?()
        }
    }
    
    /**
     This method update the pull up controller's view size according to `pullUpControllerPreferredSize` and `pullUpControllerPreferredLandscapeFrame`.
     If the device is in portrait, the pull up controller's view will be attached to the nearest sticky point after the resize.
     - parameter animated: Pass true to animate the resize; otherwise, pass false.
    */
    open func updatePreferredFrameIfNeeded(animated: Bool) {
        guard
            let parentView = parent?.view
            else { return }
        refreshConstraints(newSize: parentView.frame.size,
                           customTopOffset: parentView.frame.size.height - (pullUpControllerAllStickyPoints.first ?? 0))
        
        UIView.animate(withDuration: animated ? 0.3 : 0) { [weak self] in
            self?.view.layoutIfNeeded()
        }
    }
    
    
    open override func viewWillTransition(to size: CGSize, with coordinator: UIViewControllerTransitionCoordinator) {
        let isNewSizePortrait = size.height > size.width
        var targetStickyPoint: CGFloat?
        
        if !isNewSizePortrait {
            portraitPreviousStickyPointIndex = currentStickyPointIndex
        } else if
            let portraitPreviousStickyPointIndex = portraitPreviousStickyPointIndex,
            portraitPreviousStickyPointIndex < pullUpControllerAllStickyPoints.count
        {
            targetStickyPoint = pullUpControllerAllStickyPoints[portraitPreviousStickyPointIndex]
            self.portraitPreviousStickyPointIndex = nil
        }
        
        coordinator.animate(alongsideTransition: { [weak self] coordinator in
            self?.refreshConstraints(newSize: size)
            if let targetStickyPoint = targetStickyPoint {
                self?.pullUpControllerMoveToVisiblePoint(targetStickyPoint, animated: true, completion: nil)
            }
        })
    }
    
    // MARK: - Setup
    
    fileprivate func setup(superview: UIView, initialStickyPointOffset: CGFloat) {
        self.initialStickyPointOffset = initialStickyPointOffset
        view.translatesAutoresizingMaskIntoConstraints = false
        superview.addSubview(view)
        view.frame = CGRect(origin: CGPoint(x: view.frame.origin.x,
                                            y: superview.bounds.height),
                            size: view.frame.size)
        
        setupPanGestureRecognizer()
        setupConstraints()
        refreshConstraints(newSize: view.frame.size,
                           customTopOffset: superview.frame.height - initialStickyPointOffset)
    }
    
    private func setupPanGestureRecognizer() {
        panGestureRecognizer = UIPanGestureRecognizer(target: self, action: #selector(handlePanGestureRecognizer(_:)))
        panGestureRecognizer?.minimumNumberOfTouches = 1
        panGestureRecognizer?.maximumNumberOfTouches = 1
        panGestureRecognizer?.delegate = self
        if let panGestureRecognizer = panGestureRecognizer {
            view.addGestureRecognizer(panGestureRecognizer)
        }
    }
    
    private func setupConstraints() {
        guard
            let parentView = parent?.view
            else { return }
        
        topConstraint = view.topAnchor.constraint(equalTo: parentView.topAnchor, constant: 0)
        leftConstraint = view.leftAnchor.constraint(equalTo: parentView.leftAnchor, constant: 0)
        widthConstraint = view.widthAnchor.constraint(equalToConstant: pullUpControllerPreferredSize.width)
        heightConstraint = view.heightAnchor.constraint(equalToConstant: pullUpControllerPreferredSize.height)
        
        NSLayoutConstraint.activate([topConstraint, leftConstraint, widthConstraint, heightConstraint].compactMap { $0 })
    }
    
    private func refreshConstraints(newSize: CGSize, customTopOffset: CGFloat? = nil) {
        if newSize.height > newSize.width {
            setPortraitConstraints(parentViewSize: newSize, customTopOffset: customTopOffset)
        } else {
            setLandscapeConstraints()
        }
    }
    
    private var currentStickyPointIndex: Int {
        let stickyPointTreshold = (self.parent?.view.frame.height ?? 0) - (topConstraint?.constant ?? 0)
        let stickyPointsLessCurrentPosition = pullUpControllerAllStickyPoints.map { abs($0 - stickyPointTreshold) }
        guard let minStickyPointDifference = stickyPointsLessCurrentPosition.min() else { return 0 }
        return stickyPointsLessCurrentPosition.index(of: minStickyPointDifference) ?? 0
    }
    
    private func nearestStickyPointY(yVelocity: CGFloat) -> CGFloat {
        var currentStickyPointIndex = self.currentStickyPointIndex
        if abs(yVelocity) > 700 { // 1000 points/sec = "fast" scroll
            if yVelocity > 0 {
                currentStickyPointIndex = max(currentStickyPointIndex - 1, 0)
            } else {
                currentStickyPointIndex = min(currentStickyPointIndex + 1, pullUpControllerAllStickyPoints.count - 1)
            }
        }
        
        willMoveToStickyPoint?(pullUpControllerAllStickyPoints[currentStickyPointIndex])
        return (parent?.view.frame.height ?? 0) - pullUpControllerAllStickyPoints[currentStickyPointIndex]
    }
    
    @objc private func handlePanGestureRecognizer(_ gestureRecognizer: UIPanGestureRecognizer) {
        guard
            isPortrait,
            let topConstraint = topConstraint,
            let lastStickyPoint = pullUpControllerAllStickyPoints.last,
            let parentView = parent?.view
            else { return }
        
        let parentViewHeight = parentView.frame.height
        var yTranslation = gestureRecognizer.translation(in: parentView).y
        gestureRecognizer.setTranslation(.zero, in: view)
        
        let scrollViewPanVelocity = internalScrollView?.panGestureRecognizer.velocity(in: parentView).y ?? 0
        let isScrollingDown = scrollViewPanVelocity > 0
        
        /**
         A Boolean value that controls whether the scroll view scroll should pan the parent view up **or** down.
         
         1. The user should be able to drag the view down through the internal scroll view when
            - the scroll direction is down (`isScrollingDown`)
            - the internal scroll view is scrolled to the top (`scrollView.contentOffset.y <= 0`)
         
         2. The user should be able to drag the view up through the internal scroll view when
            - the scroll direction is up (`!isScrollingDown`)
            - the PullUpController's view is fully opened. (`topConstraint.constant != parentViewHeight - lastStickyPoint`)
         */
        let shouldDragView: Bool = {
            // Condition 1
            let shouldDragViewDown = isScrollingDown && internalScrollView?.contentOffset.y ?? 0 <= 0
            // Condition 2
            let shouldDragViewUp = !isScrollingDown && topConstraint.constant != parentViewHeight - lastStickyPoint
            return shouldDragViewDown || shouldDragViewUp
        }()
        
        switch gestureRecognizer.state {
        case .began:
            initialInternalScrollViewContentOffset = internalScrollView?.contentOffset ?? .zero
            
        case .changed:
            // the user is scrolling the internal scroll view
            if scrollViewPanVelocity != 0, let scrollView = internalScrollView {
                // if the user shouldn't be able to drag the view up through the internal scroll view reset the translation
                guard
                    shouldDragView
                    else {
                        yTranslation = 0
                        return
                    }
                // disable the bounces when the user is able to drag the view through the internal scroll view
                scrollView.bounces = false
                if isScrollingDown {
                    // take the initial internal scroll view content offset into account when scrolling down
                    yTranslation -= initialInternalScrollViewContentOffset.y
                    initialInternalScrollViewContentOffset = .zero
                } else {
                    // keep the initial internal scroll view content offset when scrolling up
                    internalScrollView?.contentOffset = initialInternalScrollViewContentOffset
                }
            }
            setTopOffset(topConstraint.constant + yTranslation)
            
        case .ended:
            internalScrollView?.bounces = true
            guard
                shouldDragView
                else { return }
            let yVelocity = gestureRecognizer.velocity(in: view).y // v = px/s
            let targetTopOffset = nearestStickyPointY(yVelocity: yVelocity)
            let distanceToConver = topConstraint.constant - targetTopOffset // px
            let animationDuration = max(0.08, min(0.3, TimeInterval(abs(distanceToConver/yVelocity)))) // s = px/v
            setTopOffset(targetTopOffset, animationDuration: animationDuration)
            
        default:
            break
        }
    }
    
    private func setTopOffset(_ value: CGFloat, animationDuration: TimeInterval? = nil) {
        guard
            let parentViewHeight = parent?.view.frame.height
            else { return }
        var value = value
        if !pullUpControllerIsBouncingEnabled,
            let firstStickyPoint = pullUpControllerAllStickyPoints.first,
            let lastStickyPoint = pullUpControllerAllStickyPoints.last {
            value = max(value, parentViewHeight - lastStickyPoint)
            value = min(value, parentViewHeight - firstStickyPoint)
        }
        topConstraint?.constant = value
        onDrag?(value)
        
        UIView.animate(
            withDuration: animationDuration ?? 0,
            animations: { [weak self] in
                self?.parent?.view.layoutIfNeeded()
            },
            completion: { [weak self] _ in
                let point = (self?.parent?.view.frame.height ?? 0.0) - (self?.topConstraint?.constant ?? 0.0)
                self?.didMoveToStickyPoint?(point)
            }
        )
    }
    
    private func setPortraitConstraints(parentViewSize: CGSize, customTopOffset: CGFloat? = nil) {
        if let customTopOffset = customTopOffset {
            topConstraint?.constant = customTopOffset
        } else {
            topConstraint?.constant = nearestStickyPointY(yVelocity: 0)
        }
        leftConstraint?.constant = (parentViewSize.width - min(pullUpControllerPreferredSize.width, parentViewSize.width))/2
        widthConstraint?.constant = pullUpControllerPreferredSize.width
        heightConstraint?.constant = pullUpControllerPreferredSize.height
    }
    
    private func setLandscapeConstraints() {
        topConstraint?.constant = pullUpControllerPreferredLandscapeFrame.origin.y
        leftConstraint?.constant = pullUpControllerPreferredLandscapeFrame.origin.x
        widthConstraint?.constant = pullUpControllerPreferredLandscapeFrame.width
        heightConstraint?.constant = pullUpControllerPreferredLandscapeFrame.height
    }
    
}

extension PullUpController: UIGestureRecognizerDelegate {
    
    public func gestureRecognizer(_ gestureRecognizer: UIGestureRecognizer,
                                  shouldRecognizeSimultaneouslyWith otherGestureRecognizer: UIGestureRecognizer) -> Bool {
        return true
    }
    
}

extension UIViewController {
    
    /**
     Adds the specified pull up view controller as a child of the current view controller.
     - parameter pullUpController: the pull up controller to add as a child of the current view controller.
     - parameter initialStickyPointOffset: The point where the provided `pullUpController`'s view will be initially placed expressed in screen units of the pull up controller coordinate system. If this value is not provided, the `pullUpController`'s view will be initially placed expressed
     - parameter animated: Pass true to animate the adding; otherwise, pass false.
     */
    open func addPullUpController(_ pullUpController: PullUpController,
                                  initialStickyPointOffset: CGFloat,
                                  animated: Bool) {
        assert(!(self is UITableViewController), "It's not possible to attach a PullUpController to a UITableViewController. Check this issue for more information: https://github.com/MarioIannotta/PullUpController/issues/14")
<<<<<<< HEAD
        addChildViewController(pullUpController)
        pullUpController.setup(superview: view, initialStickyPointOffset: initialStickyPointOffset)
=======
        addChild(pullUpController)
        pullUpController.setupView(superview: view)
>>>>>>> 742232d5
        if animated {
            UIView.animate(withDuration: 0.3) { [weak self] in
                self?.view.layoutIfNeeded()
            }
        } else {
            view.layoutIfNeeded()
        }
    }
    
    /**
     Adds the specified pull up view controller as a child of the current view controller.
     - parameter pullUpController: the pull up controller to remove as a child from the current view controller.
     - parameter animated: Pass true to animate the removing; otherwise, pass false.
     */
    open func removePullUpController(_ pullUpController: PullUpController, animated: Bool) {
        pullUpController.pullUpControllerMoveToVisiblePoint(0, animated: animated) {
            pullUpController.willMove(toParent: nil)
            pullUpController.view.removeFromSuperview()
            pullUpController.removeFromParent()
        }
    }
    
}

extension UIScrollView {
    
    /**
     Attach the scroll view to the provided pull up controller in order to move it with the scroll view content.
     - parameter pullUpController: the pull up controller to move with the current scroll view content.
     */
    open func attach(to pullUpController: PullUpController) {
        pullUpController.internalScrollView = self
    }
    
    /**
     Remove the scroll view from the pull up controller so it no longer moves with the scroll view content.
     - parameter pullUpController: the pull up controller to be removed from controlling the scroll view.
     */
    open func detach(from pullUpController: PullUpController) {
        pullUpController.internalScrollView = nil
    }

}<|MERGE_RESOLUTION|>--- conflicted
+++ resolved
@@ -379,13 +379,8 @@
                                   initialStickyPointOffset: CGFloat,
                                   animated: Bool) {
         assert(!(self is UITableViewController), "It's not possible to attach a PullUpController to a UITableViewController. Check this issue for more information: https://github.com/MarioIannotta/PullUpController/issues/14")
-<<<<<<< HEAD
-        addChildViewController(pullUpController)
+        addChild(pullUpController)
         pullUpController.setup(superview: view, initialStickyPointOffset: initialStickyPointOffset)
-=======
-        addChild(pullUpController)
-        pullUpController.setupView(superview: view)
->>>>>>> 742232d5
         if animated {
             UIView.animate(withDuration: 0.3) { [weak self] in
                 self?.view.layoutIfNeeded()
