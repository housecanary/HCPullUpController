--- conflicted
+++ resolved
@@ -179,12 +179,8 @@
         
         setupPanGestureRecognizer()
         setupConstraints()
-<<<<<<< HEAD
-        refreshConstraints(newSize: superview.frame.size)
-=======
-        refreshConstraints(newSize: view.frame.size,
+        refreshConstraints(newSize: superview.frame.size,
                            customTopOffset: superview.frame.height - initialStickyPointOffset)
->>>>>>> a9eaf4aa
     }
     
     private func setupPanGestureRecognizer() {
